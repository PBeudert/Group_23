import os
import pandas as pd
import requests
import tarfile
import ast
import matplotlib.pyplot as plt
from pathlib import Path

class MovieDataProcessor:
    """Class to handle the CMU Movie Corpus dataset."""
    
    DATA_URL = "http://www.cs.cmu.edu/~ark/personas/data/MovieSummaries.tar.gz"
    DOWNLOAD_DIR = Path("downloads/")
    FILE_NAME = DOWNLOAD_DIR / "MovieSummaries.tar.gz"
    EXTRACTED_DIR = DOWNLOAD_DIR / "MovieSummaries"

    def __init__(self):
        if self.FILE_NAME.exists() and self.EXTRACTED_DIR.exists():
            print("Dataset already downloaded and extracted. Skipping...")
        else:
            self._ensure_download_dir()
            self._download_data()
            self._extract_data()

        self._load_data()

    def _ensure_download_dir(self):
        """Ensure the download directory exists."""
        self.DOWNLOAD_DIR.mkdir(parents=True, exist_ok=True)

    def _download_data(self):
        """Download the dataset if it does not already exist."""
        if not self.FILE_NAME.exists():
            print("Downloading dataset...")
            response = requests.get(self.DATA_URL, stream=True)
            with open(self.FILE_NAME, "wb") as f:
                for chunk in response.iter_content(chunk_size=1024):
                    f.write(chunk)
            print("Download complete.")

    def _extract_data(self):
        """Extract dataset if not already extracted."""
        extracted_path = self.DOWNLOAD_DIR / "MovieSummaries"
        if not extracted_path.exists():
            print("Extracting dataset...")
            try:
                with tarfile.open(self.FILE_NAME, "r:gz") as tar:
                    tar.extractall(self.DOWNLOAD_DIR)
                print("Extraction complete.")
            except tarfile.TarError:
                print("Error: File is not a valid tar.gz archive.")

    def _load_data(self):
        """Load datasets into pandas DataFrames, converting columns to string labels."""
        print("Loading datasets into pandas DataFrames...")
        try:
            self.character_metadata = pd.read_csv(self.EXTRACTED_DIR / "character.metadata.tsv", 
                                                 sep='\t', header=None)
            self.movie_metadata = pd.read_csv(self.EXTRACTED_DIR / "movie.metadata.tsv", 
                                              sep='\t', header=None)
            self.name_clusters = pd.read_csv(self.EXTRACTED_DIR / "name.clusters.txt", 
                                             sep='\t', header=None)
            self.plot_summaries = pd.read_csv(self.EXTRACTED_DIR / "plot_summaries.txt", 
                                              sep='\t', header=None)
            self.tv_tropes_clusters = pd.read_csv(self.EXTRACTED_DIR / "tvtropes.clusters.txt", 
                                                 sep='\t', header=None)

            # Assign column names to movie_metadata
            self.movie_metadata.columns = [
                "Movie_ID", "Freebase_ID", "Movie_Title", "Release_Date", "Revenue",
                "Runtime", "Languages", "Countries", "Genres"
            ]

            # Assign column names to character_metadata
            self.character_metadata.columns = [
                "Movie_ID", "Freebase_ID", "Release_Date", "Character_Name", "Actor_Birthdate",
                "Actor_Gender", "Actor_Height", "Actor_Ethnicity", "Actor_Name", "Actor_Age",
                "Freebase_Char_ID_1", "Freebase_Char_ID_2", "Freebase_Char_ID_3"
            ]


            # Assign column names to name_clusters
            self.name_clusters.columns = [
                "Character_Name", "Freebase_ID"
            ]

            # Assign column names to plot_summaries
            self.plot_summaries.columns = [
                "Movie_ID", "Plot_Summary"
            ]

            # Assign column names to tv_tropes_clusters
            self.tv_tropes_clusters.columns = [
                "Trope", "Character_Movie_Details"
            ]

        except Exception as e:
            print(f"Error loading datasets: {e}")

    def movie_type(self, N=10):
        """
        Returns a DataFrame with the N most common movie types and their counts.
        :param N: int, the number of top movie types to return.
        :return: pandas DataFrame with columns ['Movie_Type', 'Count']
        """
        if not isinstance(N, int) or N < 1:
            raise ValueError("N must be a positive integer")

        # Ensure we have the correct genre column
        if "Genres" not in self.movie_metadata.columns:
            raise KeyError("Column 'Genres' not found in movie_metadata. Check dataset format.")

        # Extract the movie types from the Genres column
        all_genres = []
        for row in self.movie_metadata["Genres"].dropna():
            try:
                # row could be a string or already a dict
                genre_dict = ast.literal_eval(row) if isinstance(row, str) else row
                all_genres.extend(genre_dict.values())
            except (SyntaxError, ValueError):
                continue

        # Count occurrences of each movie type
        type_counts = pd.Series(all_genres).value_counts().reset_index()
        type_counts.columns = ['Movie_Type', 'Count']

        if N > len(type_counts):
            raise KeyError("N is larger than the available movie types")

        return type_counts.head(N)

    def actor_count(self):
        """
        Computes a histogram of the number of actors per movie.
        Returns a DataFrame with columns ['Number_of_Actors', 'Movie_Count'].
        """
        # Group by "Movie_ID" instead of column "0"
        actor_counts = self.character_metadata.groupby("Movie_ID").size()
        
        # Compute histogram of number of actors per movie
        hist = actor_counts.value_counts().reset_index()
        hist.columns = ['Number_of_Actors', 'Movie_Count']
        hist = hist.sort_values('Number_of_Actors').reset_index(drop=True)
        
        return hist
        
    def actor_distributions(
            self,
            gender: str,
            max_height: float,
            min_height: float,
            plot: bool = False
    ) -> pd.DataFrame:
        """
        Returns a DataFrame of height distributions filtered by gender and height range.
        Optionally plots the distribution.
        """

        # Ensure columns exist
        if "Actor_Gender" not in self.character_metadata.columns or "Actor_Height" not in self.character_metadata.columns:
            raise KeyError("Required columns 'Actor_Gender' or 'Actor_Height' not found in character_metadata.")

        df_actors = self.character_metadata.copy()

        # ✅ Keep only numeric height values (remove invalid ones)
        df_actors = df_actors[df_actors["Actor_Height"].astype(str).str.match(r'^\d+(\.\d+)?$', na=False)]

        # ✅ Convert height to float after removing invalid values
        df_actors["Actor_Height"] = df_actors["Actor_Height"].astype(float)

        # Validate input types
        if not all(isinstance(val, (int, float)) for val in [min_height, max_height]):
            raise ValueError("Max and min heights must be numerical values.")

        if min_height >= max_height:
            raise ValueError("min_height must be less than max_height.")

        # Filter by gender
        available_genders = df_actors["Actor_Gender"].dropna().unique()
        if gender != "All" and gender not in available_genders:
            raise ValueError(f"Invalid gender selection. Available options: {available_genders}")
        if gender != "All":
            df_actors = df_actors[df_actors["Actor_Gender"] == gender]

        # Filter height range
        df_actors = df_actors[(df_actors["Actor_Height"] >= min_height) & (df_actors["Actor_Height"] <= max_height)]

        # Check if data remains after filtering
        if df_actors.empty:
            print("Warning: No actors found in the given height range.")
            return pd.DataFrame(columns=["Height", "Count"])

        # Build the histogram
        height_counts = df_actors["Actor_Height"].value_counts().sort_index().reset_index()
        height_counts.columns = ["Height", "Count"]

        # Optional plot
        if plot:
            plt.figure(figsize=(7, 5))
            plt.hist(df_actors["Actor_Height"], bins=20, edgecolor="black", alpha=0.7)
            plt.xlabel("Actor Height in Meters")
            plt.ylabel("Frequency")
            plt.title(f"Height Distribution For {gender} Actors ({min_height}m - {max_height}m)")
            plt.show()

<<<<<<< HEAD
        return height_counts
    
    def releases(self, genre=None):
        """
        Returns a DataFrame showing the number of movie releases per year.
        If a genre is specified, it filters only movies of that genre.
        
        :param genre: str or None, the genre to filter movies by (default: None, includes all movies)
        :return: pandas DataFrame with columns ['Year', 'Movie_Count']
        """
        # Ensure required columns exist
        if '3' not in self.movie_metadata.columns or '8' not in self.movie_metadata.columns:
            raise KeyError("Required columns '3' (year) or '8' (genres) not found in movie_metadata.")

        # Extract relevant columns
        df_movies = self.movie_metadata[['3', '8']].copy()
        df_movies = df_movies.rename(columns={'3': 'Year', '8': 'Genres'})

        # Drop missing years
        df_movies = df_movies.dropna(subset=['Year'])

        # Extract the year from dates (if applicable)
        df_movies['Year'] = df_movies['Year'].astype(str).str.extract(r'(\d{4})')  # Extract four-digit year

        # Convert to integer after extraction
        df_movies = df_movies.dropna(subset=['Year'])
        df_movies['Year'] = df_movies['Year'].astype(int)

        # If a genre is specified, filter movies that contain that genre
        if genre:
            def genre_filter(genre_dict):
                try:
                    parsed_genres = ast.literal_eval(genre_dict)
                    return genre in parsed_genres.values()
                except (SyntaxError, ValueError):
                    return False

            df_movies = df_movies[df_movies['Genres'].apply(genre_filter)]
            print(f"Data shape after filtering by genre '{genre}':", df_movies.shape)

        # If no valid data remains after filtering, return empty DataFrame
        if df_movies.empty:
            print(f"No movies found for genre '{genre}'.")
            return pd.DataFrame(columns=['Year', 'Movie_Count'])

        # Count movies per year
        releases_per_year = df_movies.groupby('Year').size().reset_index(name='Movie_Count')

        return releases_per_year
=======
        return height_counts
>>>>>>> b9fee3b0
<|MERGE_RESOLUTION|>--- conflicted
+++ resolved
@@ -203,10 +203,8 @@
             plt.title(f"Height Distribution For {gender} Actors ({min_height}m - {max_height}m)")
             plt.show()
 
-<<<<<<< HEAD
         return height_counts
-    
-    def releases(self, genre=None):
+        def releases(self, genre=None):
         """
         Returns a DataFrame showing the number of movie releases per year.
         If a genre is specified, it filters only movies of that genre.
@@ -252,7 +250,4 @@
         # Count movies per year
         releases_per_year = df_movies.groupby('Year').size().reset_index(name='Movie_Count')
 
-        return releases_per_year
-=======
-        return height_counts
->>>>>>> b9fee3b0
+        return releases_per_year
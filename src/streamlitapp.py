--- conflicted
+++ resolved
@@ -119,11 +119,7 @@
 processor = load_processor()
 
 # Navigation Sidebar
-<<<<<<< HEAD
 page = st.radio("Go to", ["Main Page", "Chronological Info", "Movie Summarizer", "Become the main character"], horizontal=True)
-=======
-page = st.radio("Go to", ["Main Page", "Chronological Info", "Movie Summarizer"], horizontal=True)
->>>>>>> 3df56c15
 
 
 if page == "Main Page":
